# Changelog

All notable changes to this project will be documented in this file.

The format is based on [Keep a Changelog](https://keepachangelog.com/en/1.1.0/),
and this project adheres to [Semantic Versioning](https://semver.org/spec/v2.0.0.html).

## [unreleased](https://github.com/mllam/weather-model-graphs/compare/v0.2.0...HEAD)

### Added

<<<<<<< HEAD
- added test to check python codeblocks in README keep working as code changes
  [\#38](https://github.com/mllam/weather-model-graphs/pull/38) @leifdenby

=======
- Add coords_crs and graph_crs arguments to allow for using lat-lons coordinates
  or other CRSs as input. These are then converted to the specific CRS used when
  constructing the graph.
  [\#32](https://github.com/mllam/weather-model-graphs/pull/32), @joeloskarsson

### Changed

- Change coordinate input to array of shape [N_grid_points, 2] (was previously
  [2, Ny, Nx]), to allow for non-regularly gridded coordinates
  [\#32](https://github.com/mllam/weather-model-graphs/pull/32), @joeloskarsson

### Fixed

- Fix crash when trying to create flat multiscale graphs with >= 3 levels
  [\#41](https://github.com/mllam/weather-model-graphs/pull/41), @joeloskarsson
>>>>>>> 3d9d1ef6

## [v0.2.0](https://github.com/mllam/weather-model-graphs/releases/tag/v0.2.0)

### Added

- added github pull-request template to ease contribution and review process
  [\#18](https://github.com/mllam/weather-model-graphs/pull/18), @joeloskarsson

- Allow for specifying relative distance as `rel_max_dist` when connecting nodes using `within_radius` method.
  [\#19](https://github.com/mllam/weather-model-graphs/pull/19)
  @joeloskarsson

- `save.to_pyg` can now handle any number of 1D or 2D edge or node features when
  converting pytorch-geometric `Data` objects to `torch.Tensor` objects.
  [\#31](https://github.com/mllam/weather-model-graphs/pull/31)
  @maxiimilian

- Add containing_rectangle graph connection method for m2g edges
  [\#28](https://github.com/mllam/weather-model-graphs/pull/28)
  @joeloskarsson

### Changed

- Create different number of mesh nodes in x- and y-direction.
  [\#21](https://github.com/mllam/weather-model-graphs/pull/21)
  @joeloskarsson

- Changed the `refinement_factor` argument into two: a `grid_refinement_factor` and a `level_refinement_factor`.
  [\#19](https://github.com/mllam/weather-model-graphs/pull/19)
  @joeloskarsson

- Connect grid nodes only to the bottom level of hierarchical mesh graphs.
  [\#19](https://github.com/mllam/weather-model-graphs/pull/19)
  @joeloskarsson

- Change default archetypes to match the graph creation from neural-lam.
  [\#19](https://github.com/mllam/weather-model-graphs/pull/19)
  @joeloskarsson

### Fixed

- Fix `attribute` keyword bug in save function
  [\#35](https://github.com/mllam/weather-model-graphs/pull/35)
  @joeloskarsson

- Fix wrong number of mesh levels when grid is multiple of refinement factor
  [\#26](https://github.com/mllam/weather-model-graphs/pull/26)
  @joeloskarsson

### Maintenance

- Ensure that cell execution doesn't time out when building jupyterbook based
  documentation [\#25](https://github.com/mllam/weather-model-graphs/pull/25),
  @leifdenby

## [v0.1.0](https://github.com/mllam/weather-model-graphs/releases/tag/v0.1.0)

First tagged release of `weather-model-graphs` which includes functionality to
create three graph archetypes (Keisler nearest-neighbour, GraphCast multi-range
and Oskarsson hierarchical graphs) deliniating the different connectivity
options, background on graph-based data-driven models, 2D plotting utilities,
JupyterBook based documentation. In this version the graph assumes grid
coordinates are Cartesian coordinates.<|MERGE_RESOLUTION|>--- conflicted
+++ resolved
@@ -9,11 +9,9 @@
 
 ### Added
 
-<<<<<<< HEAD
-- added test to check python codeblocks in README keep working as code changes
+- Add test to check python codeblocks in README keep working as code changes
   [\#38](https://github.com/mllam/weather-model-graphs/pull/38) @leifdenby
 
-=======
 - Add coords_crs and graph_crs arguments to allow for using lat-lons coordinates
   or other CRSs as input. These are then converted to the specific CRS used when
   constructing the graph.
@@ -29,7 +27,7 @@
 
 - Fix crash when trying to create flat multiscale graphs with >= 3 levels
   [\#41](https://github.com/mllam/weather-model-graphs/pull/41), @joeloskarsson
->>>>>>> 3d9d1ef6
+
 
 ## [v0.2.0](https://github.com/mllam/weather-model-graphs/releases/tag/v0.2.0)
 
