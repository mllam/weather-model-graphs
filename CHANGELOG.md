# Changelog

All notable changes to this project will be documented in this file.

The format is based on [Keep a Changelog](https://keepachangelog.com/en/1.1.0/),
and this project adheres to [Semantic Versioning](https://semver.org/spec/v2.0.0.html).

## [unreleased](https://github.com/mllam/weather-model-graphs/compare/v0.1.0...HEAD)

### Added

- added github pull-request template to ease contribution and review process
  [\#18](https://github.com/mllam/weather-model-graphs/pull/18), @joeloskarsson

- Allow for specifying relative distance as `rel_max_dist` when connecting nodes using `within_radius` method.
  [\#19](https://github.com/mllam/weather-model-graphs/pull/19)
  @joeloskarsson

<<<<<<< HEAD
- Add containing_rectangle graph connection method for m2g edges
  [\#28](https://github.com/mllam/weather-model-graphs/pull/28)
  @joeloskarsson
=======
- `save.to_pyg` can now handle any number of 1D or 2D edge or node features when
  converting pytorch-geometric `Data` objects to `torch.Tensor` objects.
  [\#31](https://github.com/mllam/weather-model-graphs/pull/31)
  @maxiimilian
>>>>>>> d91571a5

### Changed

- Fix wrong number of mesh levels when grid is multiple of refinement factor
  [\#26](https://github.com/mllam/weather-model-graphs/pull/26)
  @joeloskarsson

- Create different number of mesh nodes in x- and y-direction.
  [\#21](https://github.com/mllam/weather-model-graphs/pull/21)
  @joeloskarsson

- Changed the `refinement_factor` argument into two: a `grid_refinement_factor` and a `level_refinement_factor`.
  [\#19](https://github.com/mllam/weather-model-graphs/pull/19)
  @joeloskarsson

- Connect grid nodes only to the bottom level of hierarchical mesh graphs.
  [\#19](https://github.com/mllam/weather-model-graphs/pull/19)
  @joeloskarsson

- Change default archetypes to match the graph creation from neural-lam.
  [\#19](https://github.com/mllam/weather-model-graphs/pull/19)
  @joeloskarsson

### Maintenance

- Ensure that cell execution doesn't time out when building jupyterbook based
  documentation [\#25](https://github.com/mllam/weather-model-graphs/pull/25),
  @leifdenby

## [v0.1.0](https://github.com/mllam/weather-model-graphs/releases/tag/v0.1.0)

First tagged release of `weather-model-graphs` which includes functionality to
create three graph archetypes (Keisler nearest-neighbour, GraphCast multi-range
and Oskarsson hierarchical graphs) deliniating the different connectivity
options, background on graph-based data-driven models, 2D plotting utilities,
JupyterBook based documentation. In this version the graph assumes grid
coordinates are Cartesian coordinates.<|MERGE_RESOLUTION|>--- conflicted
+++ resolved
@@ -16,16 +16,14 @@
   [\#19](https://github.com/mllam/weather-model-graphs/pull/19)
   @joeloskarsson
 
-<<<<<<< HEAD
-- Add containing_rectangle graph connection method for m2g edges
-  [\#28](https://github.com/mllam/weather-model-graphs/pull/28)
-  @joeloskarsson
-=======
 - `save.to_pyg` can now handle any number of 1D or 2D edge or node features when
   converting pytorch-geometric `Data` objects to `torch.Tensor` objects.
   [\#31](https://github.com/mllam/weather-model-graphs/pull/31)
   @maxiimilian
->>>>>>> d91571a5
+
+- Add containing_rectangle graph connection method for m2g edges
+  [\#28](https://github.com/mllam/weather-model-graphs/pull/28)
+  @joeloskarsson
 
 ### Changed
 
