--- conflicted
+++ resolved
@@ -9,11 +9,9 @@
 
 ### Added
 
-<<<<<<< HEAD
 - added test to check python codeblocks in README keep working as code changes
   [\#38](https://github.com/mllam/weather-model-graphs/pull/38) @leifdenby
 
-=======
 - Add coords_crs and graph_crs arguments to allow for using lat-lons coordinates
   or other CRSs as input. These are then converted to the specific CRS used when
   constructing the graph.
@@ -24,7 +22,6 @@
 - Change coordinate input to array of shape [N_grid_points, 2] (was previously
   [2, Ny, Nx]), to allow for non-regularly gridded coordinates
   [\#32](https://github.com/mllam/weather-model-graphs/pull/32), @joeloskarsson
->>>>>>> d909a1c9
 
 ## [v0.2.0](https://github.com/mllam/weather-model-graphs/releases/tag/v0.2.0)
 
