{
 "cells": [
  {
   "attachments": {},
   "cell_type": "markdown",
   "metadata": {},
   "source": [
    "# Creating the graph\n",
    "\n",
    "Within graph-based weather models one single graph is used to represent the encode-process-decode operations of the data-driven weather model. The graph is a directed acyclic graph (DAG) with the nodes representing features at a given location in space and the edges representing flow of information.\n",
    "\n",
    "`weather-model-graphs` provides a framework for creating and visualising graphs for data-driven weather models. The framework is designed to be flexible and allow for the creation of a wide range of graph architectures.\n",
    "\n",
    "The graph is comprised of three components that represent the three encode-process-decode operations:\n",
    "\n",
    "- `g2m`: The encoding from the physical *grid* space onto the computational *mesh* space.\n",
    "- `m2m`: The processing of the data in the computational *mesh* space.\n",
    "- `m2g`: The decoding from the computational *mesh* space onto the physical *grid* space.\n",
    "\n",
    "The graph is a directed acyclic graph (DAG) with the nodes representing points in space and the edges "
   ]
  },
  {
   "cell_type": "markdown",
   "metadata": {},
   "source": [
    "# The grid nodes\n",
    "\n",
<<<<<<< HEAD
    "To get started we will create a set of fake grid nodes, which represent the geographical locations (x/y cartesian) where we have values for the physical fields."
=======
    "To get started we will create a set of fake grid nodes, which represent the geographical locations where we have values for the physical fields. We will here work with cartesian x/y coordinates. See [this page](./lat_lons.ipynb) for how to use lat/lon coordinates in weather-model-graphs."
>>>>>>> 8e3c1cbf
   ]
  },
  {
   "cell_type": "code",
   "execution_count": null,
   "metadata": {},
   "outputs": [],
   "source": [
    "import numpy as np\n",
    "import matplotlib.pyplot as plt\n",
    "import weather_model_graphs as wmg"
   ]
  },
  {
   "cell_type": "code",
   "execution_count": null,
   "metadata": {},
   "outputs": [],
   "source": [
    "def _create_fake_xy(N=10):\n",
    "    x = np.linspace(0.0, N, N)\n",
    "    y = np.linspace(0.0, N, N)\n",
    "    xy_mesh = np.meshgrid(x, y)\n",
    "    xy = np.stack([mg_coord.flatten() for mg_coord in xy_mesh], axis=1)  # Shaped (N, 2)\n",
    "    return xy"
   ]
  },
  {
   "cell_type": "code",
   "execution_count": null,
   "metadata": {},
   "outputs": [],
   "source": [
    "xy = _create_fake_xy(32)\n",
    "\n",
    "fig, ax = plt.subplots()\n",
    "ax.scatter(xy[:, 0], xy[:, 1])\n",
    "ax.set_aspect(1)"
   ]
  },
  {
   "attachments": {},
   "cell_type": "markdown",
   "metadata": {},
   "source": [
    "# The mesh nodes and graph"
   ]
  },
  {
   "attachments": {},
   "cell_type": "markdown",
   "metadata": {},
   "source": [
    "Lets start with a simple mesh which only has nearest neighbour connections. At the moment `weather-model-graphs` creates a rectangular mesh that sits within the spatial domain spanned by the grid nodes (specifically within the axis-aligned bounding box of the grid nodes). Techniques for adding non-square meshes are in development."
   ]
  },
  {
   "cell_type": "code",
   "execution_count": null,
   "metadata": {},
   "outputs": [],
   "source": [
    "g_m2m = wmg.create.mesh.create_single_level_2d_mesh_graph(xy=xy, nx=12, ny=12)\n",
    "\n",
    "wmg.visualise.nx_draw_with_pos_and_attr(g_m2m)"
   ]
  },
  {
   "attachments": {},
   "cell_type": "markdown",
   "metadata": {},
   "source": [
    "# Graph archetypes\n",
    "\n",
    "To simplify the creation of the full *encode-process-decode* graph, the `weather-model-graphs` package contains implementations of a number of graph archetypes.\n",
    "These architypes principally differ in the way the mesh component of the graph is constructed, but also in the way the grid and mesh components are connected. As more approaches are developed they will be added to the library.\n"
   ]
  },
  {
   "attachments": {},
   "cell_type": "markdown",
   "metadata": {},
   "source": [
    "## The Keisler 2022 single-range mesh\n",
    "\n",
    "The first archetype is the single-range mesh from [Keisler 2022](https://arxiv.org/abs/2202.07575) which demonstrated that graph-based neural-netwoks can be used to predict the weather with similar accuracy to traditional numerical weather models. The mesh is a simple nearest-neighbour mesh with a single range of connections."
   ]
  },
  {
   "cell_type": "code",
   "execution_count": null,
   "metadata": {},
   "outputs": [],
   "source": [
    "?wmg.create.archetype.create_keisler_graph"
   ]
  },
  {
   "cell_type": "code",
   "execution_count": null,
   "metadata": {},
   "outputs": [],
   "source": [
    "graph = wmg.create.archetype.create_keisler_graph(coords=xy)\n",
    "graph"
   ]
  },
  {
   "cell_type": "code",
   "execution_count": null,
   "metadata": {},
   "outputs": [],
   "source": [
    "wmg.visualise.nx_draw_with_pos_and_attr(\n",
    "    graph, node_size=30, edge_color_attr=\"component\", node_color_attr=\"type\"\n",
    ")"
   ]
  },
  {
   "cell_type": "code",
   "execution_count": null,
   "metadata": {},
   "outputs": [],
   "source": [
    "graph_components = wmg.split_graph_by_edge_attribute(graph=graph, attr=\"component\")\n",
    "graph_components"
   ]
  },
  {
   "cell_type": "code",
   "execution_count": null,
   "metadata": {},
   "outputs": [],
   "source": [
    "n_components = len(graph_components)\n",
    "fig, axes = plt.subplots(nrows=n_components, ncols=1, figsize=(10, 9 * n_components))\n",
    "\n",
    "for (name, g), ax in zip(graph_components.items(), axes.flatten()):\n",
    "    pl_kwargs = {}\n",
    "    if name == \"m2m\":\n",
    "        pl_kwargs = dict(edge_color_attr=\"len\")\n",
    "    elif name == \"g2m\" or name == \"m2g\":\n",
    "        pl_kwargs = dict(edge_color_attr=\"len\", node_color_attr=\"type\")\n",
    "\n",
    "    wmg.visualise.nx_draw_with_pos_and_attr(graph=g, ax=ax, node_size=30, **pl_kwargs)\n",
    "    ax.set_title(name)"
   ]
  },
  {
   "attachments": {},
   "cell_type": "markdown",
   "metadata": {},
   "source": [
    "## GraphCast (Lam et al 2022) graph\n",
    "\n",
    "The second archetype is the GraphCast graph from [Lam et al 2022](https://arxiv.org/abs/2202.07575) which built on the Keisler 2022 graph by adding longer-range connections in the mesh component of the graph. This allows the model to capture both short and long-range spatial interactions."
   ]
  },
  {
   "cell_type": "code",
   "execution_count": null,
   "metadata": {},
   "outputs": [],
   "source": [
    "?wmg.create.archetype.create_graphcast_graph"
   ]
  },
  {
   "cell_type": "code",
   "execution_count": null,
   "metadata": {},
   "outputs": [],
   "source": [
    "graph = wmg.create.archetype.create_graphcast_graph(coords=xy)"
   ]
  },
  {
   "cell_type": "code",
   "execution_count": null,
   "metadata": {},
   "outputs": [],
   "source": [
    "wmg.visualise.nx_draw_with_pos_and_attr(\n",
    "    graph, node_size=30, edge_color_attr=\"component\", node_color_attr=\"type\"\n",
    ")"
   ]
  },
  {
   "cell_type": "code",
   "execution_count": null,
   "metadata": {},
   "outputs": [],
   "source": [
    "graph_components = wmg.split_graph_by_edge_attribute(graph=graph, attr=\"component\")\n",
    "graph_components"
   ]
  },
  {
   "cell_type": "code",
   "execution_count": null,
   "metadata": {},
   "outputs": [],
   "source": [
    "n_components = len(graph_components)\n",
    "fig, axes = plt.subplots(nrows=n_components, ncols=1, figsize=(10, 9 * n_components))\n",
    "\n",
    "for (name, g), ax in zip(graph_components.items(), axes.flatten()):\n",
    "    pl_kwargs = {}\n",
    "    if name == \"m2m\":\n",
    "        pl_kwargs = dict(edge_color_attr=\"len\", node_color_attr=\"level\", node_size=10)\n",
    "    elif name == \"g2m\" or name == \"m2g\":\n",
    "        pl_kwargs = dict(edge_color_attr=\"len\", node_color_attr=\"type\", node_size=30)\n",
    "\n",
    "    wmg.visualise.nx_draw_with_pos_and_attr(graph=g, ax=ax, **pl_kwargs)\n",
    "    ax.set_title(name)\n",
    "    ax.set_aspect(1.0)"
   ]
  },
  {
   "attachments": {},
   "cell_type": "markdown",
   "metadata": {},
   "source": [
    "## Oskarsson et al 2023 hierarchical graph"
   ]
  },
  {
   "cell_type": "markdown",
   "metadata": {},
   "source": [
    "The hierarchical graph from [Oskarsson et al 2023](https://arxiv.org/abs/2202.07575) builds on the GraphCast graph by adding a hierarchical structure to the mesh component of the graph. This allows the model to capture both short and long-range spatial interactions and to learn the spatial hierarchy of the data. The message-passing on different levels of interaction length-scales are learnt separately (rather than in a single pass) which allows the model to learn the spatial hierarchy of the data."
   ]
  },
  {
   "cell_type": "code",
   "execution_count": null,
   "metadata": {},
   "outputs": [],
   "source": [
    "?wmg.create.archetype.create_oskarsson_hierarchical_graph"
   ]
  },
  {
   "cell_type": "code",
   "execution_count": null,
   "metadata": {},
   "outputs": [],
   "source": [
    "graph = wmg.create.archetype.create_oskarsson_hierarchical_graph(coords=xy)\n",
    "graph"
   ]
  },
  {
   "cell_type": "code",
   "execution_count": null,
   "metadata": {},
   "outputs": [],
   "source": [
    "wmg.visualise.nx_draw_with_pos_and_attr(\n",
    "    graph, node_size=30, edge_color_attr=\"component\", node_color_attr=\"type\"\n",
    ")"
   ]
  },
  {
   "cell_type": "markdown",
   "metadata": {},
   "source": [
    "The hierarchical graph is a bit more complex, so we will not only split by the `g2m`, `m2m` and `m2g` components, but also further split the `m2m` component into the different directions that the edges form in the hierarchical mesh graph.\n",
    "Specifically, the `m2m` graph component will be split into three: 1) `m2m_up`, 2) `m2m_same` and 3) `m2m_down`, using the utility function\n",
    "`wmg.split_graph_by_edge_attribute(...)` to use the `direction` attribute that each of the nodes in the `m2m` graph components has. This makes it possible to visualise each of these parts of the graph separately:"
   ]
  },
  {
   "cell_type": "code",
   "execution_count": null,
   "metadata": {},
   "outputs": [],
   "source": [
    "graph_components = wmg.split_graph_by_edge_attribute(graph=graph, attr=\"component\")\n",
    "m2m_graph = graph_components.pop(\"m2m\")\n",
    "# we'll create an identifier for each m2m component so that we know that what part of the\n",
    "# m2m subgraph we're looking at\n",
    "m2m_graph_components = {\n",
    "    f\"m2m_{direction}\": graph\n",
    "    for direction, graph in wmg.split_graph_by_edge_attribute(\n",
    "        graph=m2m_graph, attr=\"direction\"\n",
    "    ).items()\n",
    "}\n",
    "graph_components.update(m2m_graph_components)\n",
    "graph_components"
   ]
  },
  {
   "cell_type": "code",
   "execution_count": null,
   "metadata": {},
   "outputs": [],
   "source": [
    "n_components = len(graph_components)\n",
    "fig, axes = plt.subplots(nrows=n_components, ncols=1, figsize=(10, 9 * n_components))\n",
    "\n",
    "for (name, graph), ax in zip(graph_components.items(), axes.flatten()):\n",
    "    pl_kwargs = {}\n",
    "    if name == \"m2m_same\":\n",
    "        pl_kwargs = dict(edge_color_attr=\"level\", node_color_attr=\"level\", node_size=10)\n",
    "    elif name == \"g2m\" or name == \"m2g\":\n",
    "        pl_kwargs = dict(edge_color_attr=\"len\", node_color_attr=\"type\", node_size=30)\n",
    "    elif name in [\"m2m_up\", \"m2m_down\"]:\n",
    "        pl_kwargs = dict(\n",
    "            edge_color_attr=\"levels\", node_color_attr=\"level\", node_size=30\n",
    "        )\n",
    "\n",
    "    wmg.visualise.nx_draw_with_pos_and_attr(graph, ax=ax, **pl_kwargs)\n",
    "    ax.set_title(name)\n",
    "    ax.set_aspect(1.0)"
   ]
  },
  {
   "cell_type": "markdown",
   "metadata": {},
   "source": [
    "Finally, we can repeat this with the `m2m_same` graph and split by level, so that we can see the connections in each hiearchical level of the graph separately:"
   ]
  },
  {
   "cell_type": "code",
   "execution_count": null,
   "metadata": {},
   "outputs": [],
   "source": [
    "m2m_same_graph = graph_components[\"m2m_same\"]\n",
    "# we'll create an identifier for each m2m component so that we know that what part of the\n",
    "# m2m subgraph we're looking at\n",
    "m2m_same_graph_components = {\n",
    "    f\"m2m_same_level_{level}\": graph\n",
    "    for level, graph in wmg.split_graph_by_edge_attribute(\n",
    "        graph=m2m_same_graph, attr=\"level\"\n",
    "    ).items()\n",
    "}\n",
    "m2m_same_graph_components"
   ]
  },
  {
   "cell_type": "code",
   "execution_count": null,
   "metadata": {},
   "outputs": [],
   "source": [
    "n_components = len(m2m_same_graph_components)\n",
    "fig, axes = plt.subplots(nrows=n_components, ncols=1, figsize=(10, 9 * n_components))\n",
    "\n",
    "for (name, graph), ax in zip(m2m_same_graph_components.items(), axes.flatten()):\n",
    "    wmg.visualise.nx_draw_with_pos_and_attr(graph, ax=ax)\n",
    "    ax.set_title(name)\n",
    "    ax.set_aspect(1.0)"
   ]
  },
  {
   "attachments": {},
   "cell_type": "markdown",
   "metadata": {},
   "source": [
    "# Creating your own graph architecture\n",
    "\n",
    "Instead of creating one of the archetype above, you can also create your own\n",
    "graph architecture.\n",
    "This can be done by calling the `create_all_graph_components` function and\n",
    "defining the `g2m`, `m2m` and `m2g` connectivity method (any arguments for\n",
    "each).\n",
    "\n",
    "Here we will only make nearest-neighbour connections in both directions between\n",
    "the mesh and grid nodes. As you will see below that leads to a graph that ignores\n",
    "most of the input from the grid nodes, so this is not a good graph architecture."
   ]
  },
  {
   "cell_type": "code",
   "execution_count": null,
   "metadata": {},
   "outputs": [],
   "source": [
    "graph = wmg.create.create_all_graph_components(\n",
    "    m2m_connectivity=\"flat_multiscale\",\n",
    "    coords=xy,\n",
    "    m2m_connectivity_kwargs=dict(\n",
    "        mesh_node_distance=2, level_refinement_factor=3, max_num_levels=None\n",
    "    ),\n",
    "    g2m_connectivity=\"nearest_neighbour\",\n",
    "    m2g_connectivity=\"nearest_neighbour\",\n",
    ")\n",
    "\n",
    "graph_components = wmg.split_graph_by_edge_attribute(graph=graph, attr=\"component\")"
   ]
  },
  {
   "cell_type": "code",
   "execution_count": null,
   "metadata": {},
   "outputs": [],
   "source": [
    "fig, axes = plt.subplots(nrows=3, ncols=1, figsize=(8, 24))\n",
    "\n",
    "for (name, graph), ax in zip(graph_components.items(), axes.flatten()):\n",
    "    pl_kwargs = {}\n",
    "    if name == \"m2m\":\n",
    "        pl_kwargs = dict(edge_color_attr=\"len\", node_color_attr=\"level\", node_size=10)\n",
    "    elif name == \"g2m\" or name == \"m2g\":\n",
    "        pl_kwargs = dict(edge_color_attr=\"len\", node_color_attr=\"type\", node_size=30)\n",
    "\n",
    "    wmg.visualise.nx_draw_with_pos_and_attr(graph, ax=ax, **pl_kwargs)\n",
    "    ax.set_title(name)\n",
    "    ax.set_aspect(1.0)"
   ]
  }
 ],
 "metadata": {
  "kernelspec": {
   "display_name": "Python 3 (ipykernel)",
   "language": "python",
   "name": "python3"
  },
  "language_info": {
   "codemirror_mode": {
    "name": "ipython",
    "version": 3
   },
   "file_extension": ".py",
   "mimetype": "text/x-python",
   "name": "python",
   "nbconvert_exporter": "python",
   "pygments_lexer": "ipython3",
   "version": "3.10.15"
  }
 },
 "nbformat": 4,
 "nbformat_minor": 4
}<|MERGE_RESOLUTION|>--- conflicted
+++ resolved
@@ -26,11 +26,7 @@
    "source": [
     "# The grid nodes\n",
     "\n",
-<<<<<<< HEAD
-    "To get started we will create a set of fake grid nodes, which represent the geographical locations (x/y cartesian) where we have values for the physical fields."
-=======
     "To get started we will create a set of fake grid nodes, which represent the geographical locations where we have values for the physical fields. We will here work with cartesian x/y coordinates. See [this page](./lat_lons.ipynb) for how to use lat/lon coordinates in weather-model-graphs."
->>>>>>> 8e3c1cbf
    ]
   },
   {
