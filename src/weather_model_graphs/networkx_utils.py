import networkx


def prepend_node_index(graph, new_index):
    """
    Prepend node index to node tuple in graph, i.e. (i, j) -> (new_index, i, j)

    Parameters
    ----------
    graph : networkx.Graph
        Graph to relabel
    new_index : int
        New index to prepend to node tuple

    Returns
    -------
    networkx.Graph
        Graph with relabeled nodes
    """
    ijk = [tuple((new_index,) + x) for x in graph.nodes]
    to_mapping = dict(zip(graph.nodes, ijk))
    return networkx.relabel_nodes(graph, to_mapping, copy=True)


def sort_nodes_internally(nx_graph, node_attr=None, edge_attr=None):
    # For some reason the networkx .nodes() return list can not be sorted,
    # but this is the ordering used by pyg when converting.
    # This function fixes this.
    H = networkx.DiGraph()
    if node_attr is not None:
        H.add_nodes_from(
            sorted(nx_graph.nodes(data=True), key=lambda x: x[1][node_attr])
        )
    else:
        H.add_nodes_from(sorted(nx_graph.nodes(data=True)))

    if edge_attr is not None:
        H.add_edges_from(
            sorted(nx_graph.edges(data=True), key=lambda x: x[2][edge_attr])
        )
    else:
        H.add_edges_from(nx_graph.edges(data=True))
    return H


class MissingEdgeAttributeError(Exception):
    pass


<<<<<<< HEAD
def split_graph_by_edge_attribute(graph, attr):
=======
def split_graph_by_edge_attribute(graph, attribute):
>>>>>>> 940609b6
    """
    Split a graph into subgraphs based on an edge attribute, returning
    a dictionary of subgraphs keyed by the edge attribute value.

    Parameters
    ----------
    graph : networkx.Graph
        Graph to split
    attr : str
        Edge attribute to split the graph by

    Returns
    -------
    dict
        Dictionary of subgraphs keyed by edge attribute value
    """

    # check if any node has the attribute
<<<<<<< HEAD
    if not any(attr in graph.edges[edge] for edge in graph.edges):
        raise MissingEdgeAttributeError(
            f"Edge attribute '{attr}' not found in graph. Check the attribute."
=======
    if not any(attribute in graph.edges[edge] for edge in graph.edges):
        raise MissingEdgeAttributeError(
            f"Edge attribute '{attribute}' not found in graph. Check the attribute."
>>>>>>> 940609b6
        )

    # Get unique edge attribute values
    edge_values = set(networkx.get_edge_attributes(graph, attr).values())

    # Create a dictionary of subgraphs keyed by edge attribute value
    subgraphs = {}
    for edge_value in edge_values:
        subgraphs[edge_value] = graph.copy().edge_subgraph(
            [edge for edge in graph.edges if graph.edges[edge][attr] == edge_value]
        )

    # copy node attributes
    for subgraph in subgraphs.values():
        for node in subgraph.nodes:
            subgraph.nodes[node].update(graph.nodes[node])

    # check that at least one subgraph was created
    if len(subgraphs) == 0:
        raise ValueError(
            f"No subgraphs were created. Check the edge attribute '{attr}'."
        )

    # copy node attributes
    for subgraph in subgraphs.values():
        for node in subgraph.nodes:
            subgraph.nodes[node].update(graph.nodes[node])

    # check that at least one subgraph was created
    if len(subgraphs) == 0:
        raise ValueError(
            f"No subgraphs were created. Check the edge attribute '{attribute}'."
        )

    return subgraphs


def replace_node_labels_with_unique_ids(graph):
    """
    Rename node labels with unique id.

    Parameters
    ----------
    graph : networkx.Graph
        Graph to rename node labels

    Returns
    -------
    networkx.Graph
        Graph with node labels renamed
    """
    return networkx.relabel_nodes(
        graph, {node: i for i, node in enumerate(graph.nodes)}, copy=True
    )


def split_on_edge_attribute_existance(graph, attr):
    edges = list(graph.edges(data=True))
    edges_with_attr = [e[:2] for e in edges if attr in e[2]]
    edges_without_attr = [e[:2] for e in edges if attr not in e[2]]

    print(edges_without_attr)

    graph_with_attr = graph.edge_subgraph(edges_with_attr)
    graph_without_attr = graph.edge_subgraph(edges_without_attr)

    return graph_with_attr, graph_without_attr<|MERGE_RESOLUTION|>--- conflicted
+++ resolved
@@ -47,11 +47,7 @@
     pass
 
 
-<<<<<<< HEAD
 def split_graph_by_edge_attribute(graph, attr):
-=======
-def split_graph_by_edge_attribute(graph, attribute):
->>>>>>> 940609b6
     """
     Split a graph into subgraphs based on an edge attribute, returning
     a dictionary of subgraphs keyed by the edge attribute value.
@@ -70,15 +66,9 @@
     """
 
     # check if any node has the attribute
-<<<<<<< HEAD
     if not any(attr in graph.edges[edge] for edge in graph.edges):
         raise MissingEdgeAttributeError(
             f"Edge attribute '{attr}' not found in graph. Check the attribute."
-=======
-    if not any(attribute in graph.edges[edge] for edge in graph.edges):
-        raise MissingEdgeAttributeError(
-            f"Edge attribute '{attribute}' not found in graph. Check the attribute."
->>>>>>> 940609b6
         )
 
     # Get unique edge attribute values
@@ -110,7 +100,7 @@
     # check that at least one subgraph was created
     if len(subgraphs) == 0:
         raise ValueError(
-            f"No subgraphs were created. Check the edge attribute '{attribute}'."
+            f"No subgraphs were created. Check the edge attribute '{attr}'."
         )
 
     return subgraphs
