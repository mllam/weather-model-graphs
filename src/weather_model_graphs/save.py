--- conflicted
+++ resolved
@@ -2,18 +2,12 @@
 from pathlib import Path
 
 import networkx
-
-try:
-    import torch
-
-    HAS_PYTORCH = True
-except ImportError:
-    HAS_PYTORCH = False
 from loguru import logger
 
 from .networkx_utils import MissingEdgeAttributeError, split_graph_by_edge_attribute
 
 try:
+    import torch
     import torch_geometric.utils.convert as pyg_convert
 
     HAS_PYG = True
@@ -60,7 +54,7 @@
     if name is None:
         raise ValueError("Name must be provided.")
 
-    if not HAS_PYTORCH or not HAS_PYG:
+    if not HAS_PYG:
         raise Exception(
             "install weather-mode-graphs[pytorch] to enable writing to torch files"
         )
@@ -99,11 +93,7 @@
         try:
             sub_graphs = list(
                 split_graph_by_edge_attribute(
-<<<<<<< HEAD
-                    graph=graph, attr=list_from_attribute
-=======
                     graph=graph, attribute=list_from_attribute
->>>>>>> 940609b6
                 ).values()
             )
         except MissingEdgeAttributeError:
