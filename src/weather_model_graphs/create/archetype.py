--- conflicted
+++ resolved
@@ -27,16 +27,12 @@
         in coordinate system of coords
     projection: cartopy.crs.CRS or None
         Projection instance used to transform given lat-lon coords to in-projection
-<<<<<<< HEAD
-        euclidean coordinates. If None the coords are assumed to already be euclidean.
+        Cartesian coordinates. If None the coords are assumed to already be Cartesian.
     decode_mask: Iterator or None
         Mask describing which grid positions should be decoded to (included in the m2g subgraph).
         It should have the same length as the number of grid position coordinates given in `coords`.
         The mask being set to True means that corresponding grid nodes should be included in g2m.
         If `decode_mask=None` (default), all grid nodes are included.
-=======
-        Cartesian coordinates. If None the coords are assumed to already be Cartesian.
->>>>>>> 3c4866bc
 
     Returns
     -------
@@ -95,16 +91,12 @@
         The number of levels of longer-range connections in the mesh graph.
     projection: cartopy.crs.CRS or None
         Projection instance used to transform given lat-lon coords to in-projection
-<<<<<<< HEAD
-        euclidean coordinates. If None the coords are assumed to already be euclidean.
+        Cartesian coordinates. If None the coords are assumed to already be Cartesian.
     decode_mask: Iterator or None
         Mask describing which grid positions should be decoded to (included in the m2g subgraph).
         It should have the same length as the number of grid position coordinates given in `coords`.
         The mask being set to True means that corresponding grid nodes should be included in g2m.
         If `decode_mask=None` (default), all grid nodes are included.
-=======
-        Cartesian coordinates. If None the coords are assumed to already be Cartesian.
->>>>>>> 3c4866bc
 
     Returns
     -------
@@ -170,16 +162,12 @@
         Refinement factor between grid points and bottom level of mesh hierarchy
     projection: cartopy.crs.CRS or None
         Projection instance used to transform given lat-lon coords to in-projection
-<<<<<<< HEAD
-        euclidean coordinates. If None the coords are assumed to already be euclidean.
+        Cartesian coordinates. If None the coords are assumed to already be Cartesian.
     decode_mask: Iterator or None
         Mask describing which grid positions should be decoded to (included in the m2g subgraph).
         It should have the same length as the number of grid position coordinates given in `coords`.
         The mask being set to True means that corresponding grid nodes should be included in g2m.
         If `decode_mask=None` (default), all grid nodes are included.
-=======
-        Cartesian coordinates. If None the coords are assumed to already be Cartesian.
->>>>>>> 3c4866bc
 
     Returns
     -------
