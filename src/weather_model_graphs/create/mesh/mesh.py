import networkx
import numpy as np
from loguru import logger


def create_single_level_2d_mesh_graph(xy, nx, ny):
    """
    Create directed graph with nx * ny nodes representing a 2D grid with
    positions spanning the range of xy coordinate values (first dimension
    is assumed to be x and y coordinate values respectively). Each nodes is
    connected to its eight nearest neighbours, both horizontally, vertically
    and diagonally as directed edges (which means that the graph contains two
    edges between each pair of connected nodes).

    The nodes contain a "pos" attribute with the x and y
    coordinates of the node, and an "type" attribute with the
    type of the node (i.e. "mesh" for mesh nodes).

    The edges contain a "len" attribute with the length of the edge
    and a "vdiff" attribute with the vector difference between the
    nodes.

    Parameters
    ----------
    xy : np.ndarray [N_grid_points, 2]
        Grid point coordinates, with first column representing
        x coordinates and second column y coordinates. N_grid_points is the
        total number of grid points.
    nx : int
        Number of nodes in x direction
    ny : int
        Number of nodes in y direction

    Returns
    -------
    networkx.DiGraph
        Graph representing the 2D grid
    """
    xm, xM = np.amin(xy[:, 0]), np.amax(xy[:, 0])
    ym, yM = np.amin(xy[:, 1]), np.amax(xy[:, 1])

    # avoid nodes on border
    dx = (xM - xm) / nx
    dy = (yM - ym) / ny
    lx = np.linspace(xm + dx / 2, xM - dx / 2, nx)
    ly = np.linspace(ym + dy / 2, yM - dy / 2, ny)

    mg = np.meshgrid(lx, ly)
    g = networkx.grid_2d_graph(len(lx), len(ly))

    # Node name and `pos` attribute takes form (x, y)
    for node in g.nodes:
        node_xi, node_yi = node  # Extract x and y index from node to index mx
        g.nodes[node]["pos"] = np.array(
            [mg[0][node_yi, node_xi], mg[1][node_yi, node_xi]]
        )
        g.nodes[node]["type"] = "mesh"

    # add diagonal edges
    g.add_edges_from(
        [((x, y), (x + 1, y + 1)) for x in range(nx - 1) for y in range(ny - 1)]
        + [((x + 1, y), (x, y + 1)) for x in range(nx - 1) for y in range(ny - 1)]
    )

    # turn into directed graph
    dg = networkx.DiGraph(g)
    for u, v in g.edges():
        d = np.sqrt(np.sum((g.nodes[u]["pos"] - g.nodes[v]["pos"]) ** 2))
        dg.edges[u, v]["len"] = d
        dg.edges[u, v]["vdiff"] = g.nodes[u]["pos"] - g.nodes[v]["pos"]
        dg.add_edge(v, u)
        dg.edges[v, u]["len"] = d
        dg.edges[v, u]["vdiff"] = g.nodes[v]["pos"] - g.nodes[u]["pos"]

    dg.graph["dx"] = dx
    dg.graph["dy"] = dy

    return dg


def create_multirange_2d_mesh_graphs(
    max_num_levels, xy, mesh_node_distance=3, level_refinement_factor=3
):
    """
    Create a list of 2D grid mesh graphs representing different levels of edge-length
    scales spanning the spatial domain of the xy coordinates.
    This list of graphs can then later be for example a) flattened into single graph
    containing multiple ranges of connections or b) combined into a hierarchical graph.

    Each graph in the list contains a "level" attribute with the level index of the graph.

    Parameters
    ----------
    max_num_levels : int
        Number of edge-distance levels in mesh graph
    xy : np.ndarray
        Grid point coordinates, shaped [N_grid_points, 2]
    mesh_node_distance: float
        Distance (in x- and y-direction) between created mesh nodes,
        in coordinate system of xy
    level_refinement_factor: float
        Refinement factor between grid points and bottom level of mesh hierarchy

    Returns
    -------
    G_all_levels : list of networkx.Graph
        List of networkx graphs for each level representing the connectivity
        of the mesh within each level
    """
    # Compute the size along x and y direction of area to cover with graph
    # This is measured in the Cartesian coordiantes of xy
    coord_extent = np.ptp(xy, axis=0)
<<<<<<< HEAD
    extent_nodes_bottom_mesh = (coord_extent / mesh_node_distance).astype(int)

    # Find the number of mesh levels possible in x- and y-direction,
    # and the number of leaf nodes that would correspond to
    # max_mesh_coord/(level_refinement_factor^mesh_levels) = 1
    max_mesh_levels_float = np.log(extent_nodes_bottom_mesh) / np.log(
        level_refinement_factor
    )
=======
    # Number of nodes that would fit on bottom level of hierarchy,
    # in both directions
    max_nodes_bottom = (coord_extent / mesh_node_distance).astype(int)

    # Find the number of mesh levels possible in x- and y-direction,
    # and the number of leaf nodes that would correspond to
    # max_nodes_bottom/(level_refinement_factor^mesh_levels) = 1
    max_mesh_levels_float = np.log(max_nodes_bottom) / np.log(level_refinement_factor)
>>>>>>> 8e3c1cbf

    max_mesh_levels = max_mesh_levels_float.astype(int)  # (2,)
    nleaf = level_refinement_factor**max_mesh_levels
    # leaves at the bottom in each direction, if using max_mesh_levels

    # As we can not instantiate different number of mesh levels in each
    # direction, create mesh levels corresponding to the minimum of the two
    mesh_levels_to_create = max_mesh_levels.min()

    if max_num_levels:
        # Limit the levels in mesh graph
        mesh_levels_to_create = min(mesh_levels_to_create, max_num_levels)

    logger.debug(f"mesh_levels: {mesh_levels_to_create}, nleaf: {nleaf}")

    # multi resolution tree levels
    G_all_levels = []
    for lev in range(mesh_levels_to_create):  # 0-index mesh levels
        # Compute number of nodes on level separate for each direction
        nodes_x, nodes_y = (nleaf / (level_refinement_factor**lev)).astype(int)
        g = create_single_level_2d_mesh_graph(xy, nodes_x, nodes_y)
        # Add level information to nodes, edges and full graph
        for node in g.nodes:
            g.nodes[node]["level"] = lev
        for edge in g.edges:
            g.edges[edge]["level"] = lev
        g.graph["level"] = lev
        G_all_levels.append(g)

    return G_all_levels<|MERGE_RESOLUTION|>--- conflicted
+++ resolved
@@ -110,16 +110,6 @@
     # Compute the size along x and y direction of area to cover with graph
     # This is measured in the Cartesian coordiantes of xy
     coord_extent = np.ptp(xy, axis=0)
-<<<<<<< HEAD
-    extent_nodes_bottom_mesh = (coord_extent / mesh_node_distance).astype(int)
-
-    # Find the number of mesh levels possible in x- and y-direction,
-    # and the number of leaf nodes that would correspond to
-    # max_mesh_coord/(level_refinement_factor^mesh_levels) = 1
-    max_mesh_levels_float = np.log(extent_nodes_bottom_mesh) / np.log(
-        level_refinement_factor
-    )
-=======
     # Number of nodes that would fit on bottom level of hierarchy,
     # in both directions
     max_nodes_bottom = (coord_extent / mesh_node_distance).astype(int)
@@ -128,7 +118,6 @@
     # and the number of leaf nodes that would correspond to
     # max_nodes_bottom/(level_refinement_factor^mesh_levels) = 1
     max_mesh_levels_float = np.log(max_nodes_bottom) / np.log(level_refinement_factor)
->>>>>>> 8e3c1cbf
 
     max_mesh_levels = max_mesh_levels_float.astype(int)  # (2,)
     nleaf = level_refinement_factor**max_mesh_levels
