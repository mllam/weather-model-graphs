--- conflicted
+++ resolved
@@ -1,10 +1,6 @@
 import tempfile
 
-<<<<<<< HEAD
-=======
-import numpy as np
 import pytest
->>>>>>> 3378faa5
 from loguru import logger
 
 import tests.utils as test_utils
@@ -12,20 +8,8 @@
 from weather_model_graphs.save import HAS_PYG
 
 
-<<<<<<< HEAD
-def test_save_to_pyg():
-=======
-def _create_fake_xy(N=10):
-    x = np.linspace(0, 1, N)
-    y = np.linspace(0, 1, N)
-    xy = np.meshgrid(x, y)
-    xy = np.stack(xy, axis=0)
-    return xy
-
-
 @pytest.mark.parametrize("list_from_attribute", [None, "level"])
 def test_save_to_pyg(list_from_attribute):
->>>>>>> 3378faa5
     if not HAS_PYG:
         logger.warning(
             "Skipping test_save_to_pyg because weather-model-graphs[pytorch] is not installed."
