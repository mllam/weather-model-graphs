import tempfile

import cartopy.crs as ccrs
import matplotlib.pyplot as plt
import networkx as nx
import numpy as np
import pytest

import tests.utils as test_utils
import weather_model_graphs as wmg


def test_create_single_level_mesh_graph():
    xy = test_utils.create_fake_xy(N=4)
    mesh_graph = wmg.create.mesh.create_single_level_2d_mesh_graph(xy=xy, nx=5, ny=5)

    pos = {node: mesh_graph.nodes[node]["pos"] for node in mesh_graph.nodes()}
    fig, ax = plt.subplots(1, 1, figsize=(10, 10))
    nx.draw_networkx(ax=ax, G=mesh_graph, pos=pos, with_labels=True, hide_ticks=False)

    ax.scatter(xy[0, ...], xy[1, ...], color="r")
    ax.axison = True

    with tempfile.NamedTemporaryFile(suffix=".png") as f:
        fig.savefig(f.name)


@pytest.mark.parametrize("kind", ["graphcast", "keisler", "oskarsson_hierarchical"])
def test_create_graph_archetype(kind):
    xy = test_utils.create_fake_xy(N=64)
    fn_name = f"create_{kind}_graph"
    fn = getattr(wmg.create.archetype, fn_name)

    fn(coords=xy)


# list the connectivity options for g2m and m2g and the kwargs to test
G2M_CONNECTIVITY_OPTIONS = dict(
    nearest_neighbour=[],
    nearest_neighbours=[dict(max_num_neighbours=4), dict(max_num_neighbours=8)],
    within_radius=[
        dict(max_dist=3.2),
        dict(max_dist=6.4),
        dict(rel_max_dist=0.51),
        dict(rel_max_dist=1.0),
    ],
)
# containing_rectangle option should only be used for m2g
M2G_CONNECTIVITY_OPTIONS = G2M_CONNECTIVITY_OPTIONS.copy()
M2G_CONNECTIVITY_OPTIONS["containing_rectangle"] = [dict()]

# list the connectivity options for m2m and the kwargs to test
M2M_CONNECTIVITY_OPTIONS = dict(
    flat=[],
    flat_multiscale=[
        dict(max_num_levels=3, mesh_node_distance=3, level_refinement_factor=3),
        dict(max_num_levels=1, mesh_node_distance=5, level_refinement_factor=5),
    ],
    hierarchical=[
        dict(max_num_levels=3, mesh_node_distance=3, level_refinement_factor=3),
        dict(max_num_levels=None, mesh_node_distance=3, level_refinement_factor=3),
    ],
)


@pytest.mark.parametrize("g2m_connectivity", G2M_CONNECTIVITY_OPTIONS.keys())
@pytest.mark.parametrize("m2g_connectivity", M2G_CONNECTIVITY_OPTIONS.keys())
@pytest.mark.parametrize("m2m_connectivity", M2M_CONNECTIVITY_OPTIONS.keys())
def test_create_graph_generic(m2g_connectivity, g2m_connectivity, m2m_connectivity):
    xy = test_utils.create_fake_xy(N=32)

    for g2m_kwargs in G2M_CONNECTIVITY_OPTIONS[g2m_connectivity]:
        for m2g_kwargs in M2G_CONNECTIVITY_OPTIONS[m2g_connectivity]:
            for m2m_kwargs in M2M_CONNECTIVITY_OPTIONS[m2m_connectivity]:
                graph = wmg.create.create_all_graph_components(
                    coords=xy,
                    m2m_connectivity=m2m_connectivity,
                    m2m_connectivity_kwargs=m2m_kwargs,
                    g2m_connectivity=g2m_connectivity,
                    g2m_connectivity_kwargs=g2m_kwargs,
                    m2g_connectivity=m2g_connectivity,
                    m2g_connectivity_kwargs=m2g_kwargs,
                )

                assert isinstance(graph, nx.DiGraph)

                graph_components = wmg.split_graph_by_edge_attribute(
                    graph=graph, attr="component"
                )
                assert all(
                    isinstance(graph, nx.DiGraph) for graph in graph_components.values()
                )
                assert set(graph_components.keys()) == {"m2m", "m2g", "g2m"}


@pytest.mark.parametrize("kind", ["graphcast", "keisler", "oskarsson_hierarchical"])
def test_create_rectangular_graph(kind):
    """
    Tests that graphs can be created for non-square areas, both thin and wide
    """
    # Test thin
    xy = test_utils.create_rectangular_fake_xy(Nx=20, Ny=64)
    fn_name = f"create_{kind}_graph"
    fn = getattr(wmg.create.archetype, fn_name)
    fn(coords=xy, mesh_node_distance=2)

    # Test wide
    xy = test_utils.create_rectangular_fake_xy(Nx=64, Ny=20)
    fn_name = f"create_{kind}_graph"
    fn = getattr(wmg.create.archetype, fn_name)
    fn(coords=xy, mesh_node_distance=2)


@pytest.mark.parametrize("mesh_node_distance", (2, 3))
@pytest.mark.parametrize("level_refinement_factor", (2, 3, 5))
def test_create_exact_refinement(mesh_node_distance, level_refinement_factor):
    """
    This test is to check that it is possible to create graph hierarchies when
    the refinement factors are an exact multiple of the number of nodes. In these
    situations it should be possible to create multi-level graphs, but it was not
    earlier due to numerical issues.
    """
    N = mesh_node_distance * (level_refinement_factor**2)
    xy = test_utils.create_fake_xy(N)

    # Build hierarchical graph, should have 2 levels and not give error
    wmg.create.archetype.create_oskarsson_hierarchical_graph(
        xy,
        mesh_node_distance=mesh_node_distance,
        level_refinement_factor=level_refinement_factor,
    )


<<<<<<< HEAD
@pytest.mark.parametrize("kind", ["graphcast", "keisler", "oskarsson_hierarchical"])
def test_create_irregular_grid(kind):
    """
    Tests that graphs can be created for irregular layouts of grid points
    """
    xy = test_utils.create_fake_irregular_coords(100)
    fn_name = f"create_{kind}_graph"
    fn = getattr(wmg.create.archetype, fn_name)

    # ~= 20 mesh nodes in bottom layer in each direction
    fn(coords=xy, mesh_node_distance=0.05)
=======
@pytest.mark.parametrize(
    "kind_and_num_mesh",
    [
        ("keisler", 20**2),  # 20 mesh nodes in bottom layer in each direction
        ("graphcast", 9**2),  # Can only fit 9 x 9 with level_refinement_factor=3
        (
            "oskarsson_hierarchical",
            9**2 + 3**2,
        ),  # As above, with additional 3 x 3 layer
    ],
)
def test_create_irregular_grid(kind_and_num_mesh):
    """
    Tests that graphs can be created for irregular layouts of grid points
    """
    kind, num_mesh = kind_and_num_mesh
    num_grid = 100
    xy = test_utils.create_fake_irregular_coords(num_grid - 4)

    # Need to include corners if we  want to know actual size of covered area
    xy = np.concatenate(
        (
            xy,
            np.array(
                [[0.0, 0.0], [0.0, 1.0], [1.0, 0], [1.0, 1.0]]
            ),  # Remaining 4 nodes
        ),
        axis=0,
    )

    fn_name = f"create_{kind}_graph"
    fn = getattr(wmg.create.archetype, fn_name)

    graph = fn(coords=xy, mesh_node_distance=0.05)

    assert len(graph.nodes) == num_grid + num_mesh
>>>>>>> 8e3c1cbf


@pytest.mark.parametrize("kind", ["graphcast", "keisler", "oskarsson_hierarchical"])
def test_create_lat_lon(kind):
    """
<<<<<<< HEAD
    Tests that graphs can be created from lat-lon coordinates + projection
    """
    lon_coords = np.linspace(10, 30, 10)
    lat_coords = np.linspace(35, 65, 10)
    projection = ccrs.LambertConformal()
=======
    Tests that graphs can be created from lat-lon coordinates + projection spec.
    """
    lon_coords = np.linspace(10, 30, 10)
    lat_coords = np.linspace(35, 65, 10)
    coords_crs = ccrs.PlateCarree()
    graph_crs = ccrs.LambertConformal()
>>>>>>> 8e3c1cbf
    mesh_node_distance = 0.2 * 10**6

    meshgridded = np.meshgrid(lon_coords, lat_coords)
    coords = np.stack([mg_coord.flatten() for mg_coord in meshgridded], axis=1)

    fn_name = f"create_{kind}_graph"
    fn = getattr(wmg.create.archetype, fn_name)

<<<<<<< HEAD
    fn(coords=coords, mesh_node_distance=mesh_node_distance, projection=projection)


@pytest.mark.parametrize("kind", ["graphcast", "keisler", "oskarsson_hierarchical"])
def test_create_decode_mask(kind):
    """
    Tests that the decode mask for m2g works, resulting in less edges than
    no filtering.
    """
    xy = test_utils.create_fake_irregular_coords(100)
    fn_name = f"create_{kind}_graph"
    fn = getattr(wmg.create.archetype, fn_name)
    # ~= 20 mesh nodes in bottom layer in each direction
    mesh_node_distance = 0.05

    unfiltered_graph = fn(coords=xy, mesh_node_distance=mesh_node_distance)

    # Filter to only 20 / 100 grid nodes
    decode_mask = np.concatenate((np.ones(20), np.zeros(80))).astype(bool)
    filtered_graph = fn(
        coords=xy, mesh_node_distance=mesh_node_distance, decode_mask=decode_mask
    )

    # Check that some filtering has been performed
    assert len(filtered_graph.edges) < len(unfiltered_graph.edges)
=======
    fn(
        coords=coords,
        mesh_node_distance=mesh_node_distance,
        coords_crs=coords_crs,
        graph_crs=graph_crs,
    )
>>>>>>> 8e3c1cbf
<|MERGE_RESOLUTION|>--- conflicted
+++ resolved
@@ -131,19 +131,6 @@
     )
 
 
-<<<<<<< HEAD
-@pytest.mark.parametrize("kind", ["graphcast", "keisler", "oskarsson_hierarchical"])
-def test_create_irregular_grid(kind):
-    """
-    Tests that graphs can be created for irregular layouts of grid points
-    """
-    xy = test_utils.create_fake_irregular_coords(100)
-    fn_name = f"create_{kind}_graph"
-    fn = getattr(wmg.create.archetype, fn_name)
-
-    # ~= 20 mesh nodes in bottom layer in each direction
-    fn(coords=xy, mesh_node_distance=0.05)
-=======
 @pytest.mark.parametrize(
     "kind_and_num_mesh",
     [
@@ -180,26 +167,17 @@
     graph = fn(coords=xy, mesh_node_distance=0.05)
 
     assert len(graph.nodes) == num_grid + num_mesh
->>>>>>> 8e3c1cbf
 
 
 @pytest.mark.parametrize("kind", ["graphcast", "keisler", "oskarsson_hierarchical"])
 def test_create_lat_lon(kind):
     """
-<<<<<<< HEAD
-    Tests that graphs can be created from lat-lon coordinates + projection
-    """
-    lon_coords = np.linspace(10, 30, 10)
-    lat_coords = np.linspace(35, 65, 10)
-    projection = ccrs.LambertConformal()
-=======
     Tests that graphs can be created from lat-lon coordinates + projection spec.
     """
     lon_coords = np.linspace(10, 30, 10)
     lat_coords = np.linspace(35, 65, 10)
     coords_crs = ccrs.PlateCarree()
     graph_crs = ccrs.LambertConformal()
->>>>>>> 8e3c1cbf
     mesh_node_distance = 0.2 * 10**6
 
     meshgridded = np.meshgrid(lon_coords, lat_coords)
@@ -208,37 +186,33 @@
     fn_name = f"create_{kind}_graph"
     fn = getattr(wmg.create.archetype, fn_name)
 
-<<<<<<< HEAD
-    fn(coords=coords, mesh_node_distance=mesh_node_distance, projection=projection)
-
-
-@pytest.mark.parametrize("kind", ["graphcast", "keisler", "oskarsson_hierarchical"])
-def test_create_decode_mask(kind):
-    """
-    Tests that the decode mask for m2g works, resulting in less edges than
-    no filtering.
-    """
-    xy = test_utils.create_fake_irregular_coords(100)
-    fn_name = f"create_{kind}_graph"
-    fn = getattr(wmg.create.archetype, fn_name)
-    # ~= 20 mesh nodes in bottom layer in each direction
-    mesh_node_distance = 0.05
-
-    unfiltered_graph = fn(coords=xy, mesh_node_distance=mesh_node_distance)
-
-    # Filter to only 20 / 100 grid nodes
-    decode_mask = np.concatenate((np.ones(20), np.zeros(80))).astype(bool)
-    filtered_graph = fn(
-        coords=xy, mesh_node_distance=mesh_node_distance, decode_mask=decode_mask
-    )
-
-    # Check that some filtering has been performed
-    assert len(filtered_graph.edges) < len(unfiltered_graph.edges)
-=======
     fn(
         coords=coords,
         mesh_node_distance=mesh_node_distance,
         coords_crs=coords_crs,
         graph_crs=graph_crs,
     )
->>>>>>> 8e3c1cbf
+
+
+@pytest.mark.parametrize("kind", ["graphcast", "keisler", "oskarsson_hierarchical"])
+def test_create_decode_mask(kind):
+    """
+    Tests that the decode mask for m2g works, resulting in less edges than
+    no filtering.
+    """
+    xy = test_utils.create_fake_irregular_coords(100)
+    fn_name = f"create_{kind}_graph"
+    fn = getattr(wmg.create.archetype, fn_name)
+    # ~= 20 mesh nodes in bottom layer in each direction
+    mesh_node_distance = 0.05
+
+    unfiltered_graph = fn(coords=xy, mesh_node_distance=mesh_node_distance)
+
+    # Filter to only 20 / 100 grid nodes
+    decode_mask = np.concatenate((np.ones(20), np.zeros(80))).astype(bool)
+    filtered_graph = fn(
+        coords=xy, mesh_node_distance=mesh_node_distance, decode_mask=decode_mask
+    )
+
+    # Check that some filtering has been performed
+    assert len(filtered_graph.edges) < len(unfiltered_graph.edges)