name: linting

on:
  push:
    branches: "*"
  pull_request:
    branches: "*"

jobs:
  linting:
    name: "pre-commit hooks"
    runs-on: ubuntu-latest
    steps:
<<<<<<< HEAD
      - uses: actions/checkout@v2
      - uses: actions/setup-python@v2
=======
      - uses: actions/checkout@v5
      - uses: actions/setup-python@v6
>>>>>>> 045d5f3c
      - uses: pre-commit/action@v3.0.1<|MERGE_RESOLUTION|>--- conflicted
+++ resolved
@@ -11,11 +11,6 @@
     name: "pre-commit hooks"
     runs-on: ubuntu-latest
     steps:
-<<<<<<< HEAD
-      - uses: actions/checkout@v2
-      - uses: actions/setup-python@v2
-=======
       - uses: actions/checkout@v5
       - uses: actions/setup-python@v6
->>>>>>> 045d5f3c
       - uses: pre-commit/action@v3.0.1